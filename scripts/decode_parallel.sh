--- conflicted
+++ resolved
@@ -11,7 +11,6 @@
 space=""
 nbest=1
 channel=-1
-<<<<<<< HEAD
 max_len=500
 min_len=1
 max_len_ratio=1
@@ -24,15 +23,6 @@
 beam_size=16
 function="beam_search"
 temperature=1
-=======
-max_len=100
-min_len=1
-penalty=0
-beam_size=16
-function="beam_search"
-temperature=1
-len_norm=true
->>>>>>> b480c77c
 am_tag="best"
 lm_tag="best"
 lm=""
@@ -86,7 +76,6 @@
   --dump-align "$dump_align" \
   --max-len $max_len \
   --min-len $min_len \
-<<<<<<< HEAD
   --max-len-ratio $max_len_ratio \
   --min-len-ratio $min_len_ratio \
   --function $function \
@@ -94,11 +83,7 @@
   --len-penalty $len_penalty \
   --cov-penalty $cov_penalty \
   --cov-threshold $cov_threshold \
-  --eos-threshold $eos_threshold \
-=======
-  --function $function \
-  --len-norm $len_norm
->>>>>>> b480c77c
+  --eos-threshold $eos_threshold
 
 cat $log_dir/beam${beam_size}.*.decode | \
   sort -k1 > $dec_dir/beam${beam_size}.decode
